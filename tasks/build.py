--- conflicted
+++ resolved
@@ -164,7 +164,6 @@
     '''
     Builds the cloned site with Jekyll
     '''
-<<<<<<< HEAD
     # Add baseurl, branch, and the custom config to _config.yml.
     # Use the 'a' option to create or append to an existing config file.
     with open(JEKYLL_CONF_YML_PATH, 'a') as jekyll_conf_file:
@@ -175,18 +174,6 @@
             config,
             '\n',
         ])
-=======
-    # Add baseurl, branch, and the custom config to _config.yml
-    if JEKYLL_CONF_YML_PATH.is_file():
-        with open(JEKYLL_CONF_YML_PATH, 'a') as jekyll_conf_file:
-            jekyll_conf_file.writelines([
-                '\n'
-                f'baseurl: {base_url}\n',
-                f'branch: {branch}\n',
-                config,
-                '\n',
-            ])
->>>>>>> 47e9d637
 
     source_rvm = ctx.prefix(f'source {RVM_PATH}')
     with node_context(ctx, source_rvm, ctx.cd(CLONE_DIR_PATH)):
